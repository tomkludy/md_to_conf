.idea
venv
<<<<<<< HEAD
logs
=======
env
wenv
>>>>>>> 25aac653
<|MERGE_RESOLUTION|>--- conflicted
+++ resolved
@@ -1,8 +1,5 @@
 .idea
 venv
-<<<<<<< HEAD
 logs
-=======
 env
-wenv
->>>>>>> 25aac653
+wenv